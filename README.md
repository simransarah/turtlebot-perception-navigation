<<<<<<< HEAD
# turtlebot-perception-navigation

Libraries required
- Speech SDK

```
pip install azure-cognitiveservices-speech
```
Also need to get API key and Endpoint, then source the environment variables in the .bashrc file
```
export SPEECH_KEY=your-key
export ENDPOINT=your-endpoint
```
The transcribing is done through accessing the Microsoft Azure Speech API

To run the files

1. Start roscore
```
roscore
```
2. Then in a separate terminal, start the gazebo to run the tutlebot in the simulation
```
export TURTLEBOT3_MODEL=burger
roslaunch turtlebot3_gazebo turtlebot3_world.launch
```
3. Then in another terminal, start the node to move the robot
might need to source this first with
```
source catkin_ws/devel/setup.bash
```
```
rosrun my_robot_voice voice_command_node.py
```

The commands that work are
- move forward
- turn left
- turn right
- stop
=======
# TurtleBot3 Object Detection

This ROS package enables a TurtleBot3 Waffle to perform real-time object detection using the YOLOv8 model. 

## Prerequisites

- Ubuntu 20.04  
- ROS Noetic  
- Git and Git LFS  
- Python 3.8+ and Pip  

## Setup Instructions

### 1. Clone the Repository

Navigate to your workspace's `src` directory and clone the repository:

```bash
cd ~/catkin_ws/src/
git clone https://github.com/simransarah/turtlebot-perception-navigation.git
```

### 3. Install Git LFS and Pull Model Files

```bash
cd turtlebot-perception-navigation
git lfs install
git lfs pull
```

### 4. Create and Install Python Dependencies

Install dependencies:

```bash
cd ~/catkin_ws/
pip3 install -r src/turtlebot-perception-navigation/requirements.txt
```

### 5. Install ROS Dependencies

```bash
cd ~/catkin_ws/
rosdep install --from-paths src --ignore-src -r -y
```

### 6. Build the Workspace

```bash
cd ~/catkin_ws/
catkin_make
```

## Usage

### 1. Launch the System

To run the object detection node, use the launch file that starts the Gazebo simulation and the detection node

```bash
cd ~/catkin_ws/
source devel/setup.bash
roslaunch turtlebot-perception-navigation turtlebot_object_detection.launch
```

### 2. Verify the Output

To verify that the node is working:

- **Visualisation**: View the camera feed with detection boxes:

```bash
rqt_image_view /annotated_image
```
>>>>>>> 92db8011
<|MERGE_RESOLUTION|>--- conflicted
+++ resolved
@@ -1,45 +1,3 @@
-<<<<<<< HEAD
-# turtlebot-perception-navigation
-
-Libraries required
-- Speech SDK
-
-```
-pip install azure-cognitiveservices-speech
-```
-Also need to get API key and Endpoint, then source the environment variables in the .bashrc file
-```
-export SPEECH_KEY=your-key
-export ENDPOINT=your-endpoint
-```
-The transcribing is done through accessing the Microsoft Azure Speech API
-
-To run the files
-
-1. Start roscore
-```
-roscore
-```
-2. Then in a separate terminal, start the gazebo to run the tutlebot in the simulation
-```
-export TURTLEBOT3_MODEL=burger
-roslaunch turtlebot3_gazebo turtlebot3_world.launch
-```
-3. Then in another terminal, start the node to move the robot
-might need to source this first with
-```
-source catkin_ws/devel/setup.bash
-```
-```
-rosrun my_robot_voice voice_command_node.py
-```
-
-The commands that work are
-- move forward
-- turn left
-- turn right
-- stop
-=======
 # TurtleBot3 Object Detection
 
 This ROS package enables a TurtleBot3 Waffle to perform real-time object detection using the YOLOv8 model. 
@@ -114,4 +72,43 @@
 ```bash
 rqt_image_view /annotated_image
 ```
->>>>>>> 92db8011
+# Voice detection
+
+Libraries required
+- Speech SDK
+
+```
+pip install azure-cognitiveservices-speech
+```
+Also need to get API key and Endpoint, then source the environment variables in the .bashrc file
+```
+export SPEECH_KEY=your-key
+export ENDPOINT=your-endpoint
+```
+The transcribing is done through accessing the Microsoft Azure Speech API
+
+To run the files
+
+1. Start roscore
+```
+roscore
+```
+2. Then in a separate terminal, start the gazebo to run the tutlebot in the simulation
+```
+export TURTLEBOT3_MODEL=burger
+roslaunch turtlebot3_gazebo turtlebot3_world.launch
+```
+3. Then in another terminal, start the node to move the robot
+might need to source this first with
+```
+source catkin_ws/devel/setup.bash
+```
+```
+rosrun turtlebot-perception-navigation voice_command_node.py
+```
+
+The commands that work are
+- move forward
+- turn left
+- turn right
+- stop